--- conflicted
+++ resolved
@@ -27,14 +27,9 @@
 $ php composer create-project abtzco/seed-php 
 ```
 
-<<<<<<< HEAD
 After having create a project with the above command, go to the 
 recently created **seed-php** folder and create a new `index.php` file, 
 such as below:
-=======
-After having created a project with the above commands, go to the 
-project folder and your ```index.php``` file, should look such as below:
->>>>>>> 62c5c7df
 
 ```php
 <?php 
